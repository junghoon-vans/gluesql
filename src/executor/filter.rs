use boolinator::Boolinator;
use serde::Serialize;
use std::fmt::Debug;
use thiserror::Error;

use sqlparser::ast::{BinaryOperator, Expr, Ident, UnaryOperator};

use super::context::{BlendContext, FilterContext};
use super::evaluate::{evaluate, Evaluated};
use super::select::select;
use crate::data::Row;
use crate::result::Result;
use crate::store::Store;

#[derive(Error, Serialize, Debug, PartialEq)]
pub enum FilterError {
    #[error("unimplemented")]
    Unimplemented,
}

pub struct Filter<'a, T: 'static + Debug> {
    storage: &'a dyn Store<T>,
    where_clause: Option<&'a Expr>,
    context: Option<&'a FilterContext<'a>>,
}

impl<'a, T: 'static + Debug> Filter<'a, T> {
    pub fn new(
        storage: &'a dyn Store<T>,
        where_clause: Option<&'a Expr>,
        context: Option<&'a FilterContext<'a>>,
    ) -> Self {
        Self {
            storage,
            where_clause,
            context,
        }
    }

    pub fn check(&self, table_alias: &str, columns: &[Ident], row: &Row) -> Result<bool> {
        let context = FilterContext::new(table_alias, columns, row, self.context);

        match self.where_clause {
            Some(expr) => check_expr(self.storage, Some(context).as_ref(), expr),
            None => Ok(true),
        }
    }

    pub fn check_blended(&self, blend_context: &BlendContext<'_>) -> Result<bool> {
        match self.where_clause {
            Some(expr) => check_blended_expr(self.storage, self.context, blend_context, expr),
            None => Ok(true),
        }
    }
}

pub struct BlendedFilter<'a, T: 'static + Debug> {
    filter: &'a Filter<'a, T>,
    context: Option<&'a BlendContext<'a>>,
}

impl<'a, T: 'static + Debug> BlendedFilter<'a, T> {
    pub fn new(filter: &'a Filter<'a, T>, context: Option<&'a BlendContext<'a>>) -> Self {
        Self { filter, context }
    }

    pub fn check(&self, table_alias: &str, columns: &[Ident], row: &Row) -> Result<bool> {
        let BlendedFilter {
            filter:
                Filter {
                    storage,
                    where_clause,
                    context: next,
                },
            context: blend_context,
        } = self;

        let filter_context = FilterContext::new(table_alias, columns, row, *next);
        let filter_context = Some(&filter_context);

        where_clause.map_or(Ok(true), |expr| match blend_context {
            Some(blend_context) => {
                check_blended_expr(*storage, filter_context, blend_context, expr)
            }
            None => check_expr(*storage, filter_context, expr),
        })
    }
}

fn check_expr<'a, T: 'static + Debug>(
    storage: &'a dyn Store<T>,
    filter_context: Option<&'a FilterContext<'a>>,
    expr: &'a Expr,
) -> Result<bool> {
    let evaluate = |expr| evaluate(storage, filter_context, None, expr);
    let check = |expr| check_expr(storage, filter_context, expr);
    match expr {
        Expr::BinaryOp { op, left, right } => {
            let zip_evaluate = || Ok((evaluate(left)?, evaluate(right)?));
            let zip_check = || Ok((check(left)?, check(right)?));

            match op {
                BinaryOperator::Eq => zip_evaluate().map(|(l, r)| l == r),
                BinaryOperator::NotEq => zip_evaluate().map(|(l, r)| l != r),
                BinaryOperator::And => zip_check().map(|(l, r)| l && r),
                BinaryOperator::Or => zip_check().map(|(l, r)| l || r),
                BinaryOperator::Lt => zip_evaluate().map(|(l, r)| l < r),
                BinaryOperator::LtEq => zip_evaluate().map(|(l, r)| l <= r),
                BinaryOperator::Gt => zip_evaluate().map(|(l, r)| l > r),
                BinaryOperator::GtEq => zip_evaluate().map(|(l, r)| l >= r),
                _ => Err(FilterError::Unimplemented.into()),
            }
        }
        Expr::UnaryOp { op, expr } => match op {
            UnaryOperator::Not => check(&expr).map(|v| !v),
            _ => Err(FilterError::Unimplemented.into()),
        },
        Expr::Nested(expr) => check(&expr),
        Expr::InList {
            expr,
            list,
            negated,
        } => {
            let negated = *negated;
            let target = evaluate(expr)?;

            list.iter()
                .filter_map(|expr| {
                    evaluate(expr).map_or_else(
                        |error| Some(Err(error)),
                        |evaluated| (target == evaluated).as_some(Ok(!negated)),
                    )
                })
                .next()
                .unwrap_or(Ok(negated))
        }
        Expr::InSubquery {
            expr,
            subquery,
            negated,
        } => {
            let negated = *negated;
            let target = evaluate(expr)?;

            select(storage, &subquery, filter_context)?
                .map(|row| row?.take_first_value())
                .filter_map(|value| {
                    value.map_or_else(
                        |error| Some(Err(error)),
                        |value| (target == Evaluated::ValueRef(&value)).as_some(Ok(!negated)),
                    )
                })
                .next()
                .unwrap_or(Ok(negated))
        }
<<<<<<< HEAD
        Expr::IsNull(expr) => Ok(match evaluate(expr)? {
            Evaluated::ValueRef(v) => !v.is_some(),
            Evaluated::Value(v) => !v.is_some(),
            _ => false,
        }),
        Expr::IsNotNull(expr) => Ok(match evaluate(expr)? {
            Evaluated::ValueRef(v) => v.is_some(),
            Evaluated::Value(v) => v.is_some(),
            _ => false,
        }),
=======
        Expr::Between {
            expr,
            negated,
            low,
            high,
        } => {
            let negated = *negated;
            let target = evaluate(expr)?;

            Ok(negated ^ (evaluate(low)? <= target && target <= evaluate(high)?))
        }
>>>>>>> bd6c83ed
        _ => Err(FilterError::Unimplemented.into()),
    }
}

fn check_blended_expr<T: 'static + Debug>(
    storage: &dyn Store<T>,
    filter_context: Option<&FilterContext<'_>>,
    blend_context: &BlendContext<'_>,
    expr: &Expr,
) -> Result<bool> {
    let BlendContext {
        table_alias,
        columns,
        row,
        next,
        ..
    } = blend_context;

    let row_context = row
        .as_ref()
        .map(|row| FilterContext::new(table_alias, &columns, row, filter_context));
    let filter_context = row_context.as_ref().or(filter_context);

    match next {
        Some(blend_context) => check_blended_expr(storage, filter_context, blend_context, expr),
        None => check_expr(storage, filter_context, expr),
    }
}<|MERGE_RESOLUTION|>--- conflicted
+++ resolved
@@ -153,7 +153,17 @@
                 .next()
                 .unwrap_or(Ok(negated))
         }
-<<<<<<< HEAD
+        Expr::Between {
+            expr,
+            negated,
+            low,
+            high,
+        } => {
+            let negated = *negated;
+            let target = evaluate(expr)?;
+
+            Ok(negated ^ (evaluate(low)? <= target && target <= evaluate(high)?))
+        }
         Expr::IsNull(expr) => Ok(match evaluate(expr)? {
             Evaluated::ValueRef(v) => !v.is_some(),
             Evaluated::Value(v) => !v.is_some(),
@@ -164,19 +174,6 @@
             Evaluated::Value(v) => v.is_some(),
             _ => false,
         }),
-=======
-        Expr::Between {
-            expr,
-            negated,
-            low,
-            high,
-        } => {
-            let negated = *negated;
-            let target = evaluate(expr)?;
-
-            Ok(negated ^ (evaluate(low)? <= target && target <= evaluate(high)?))
-        }
->>>>>>> bd6c83ed
         _ => Err(FilterError::Unimplemented.into()),
     }
 }
